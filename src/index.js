--- conflicted
+++ resolved
@@ -1,11 +1,4 @@
 import dotenv from 'dotenv';
-<<<<<<< HEAD
-=======
-dotenv.config();
-
-import { BinanceAPI } from "./services/binance-api.js";
-import { config } from "../config.js";
->>>>>>> 27861616
 import cron from "node-schedule";
 import cronstrue from "cronstrue";
 import colors from "colors";
@@ -25,7 +18,7 @@
  * Simple HTTP server (so Heroku and other free SaaS will not bother on killing the app on free plans)
  * Can always use something like Kaffeine to keep it alive
  */
-const PORT = process.env.PORT || 3000;
+const PORT = Number(process.env.PORT) || 3000;
 const requestListener = function (req, res) {
 	res.writeHead(200);
 	res.end('Hello, Traders!');
@@ -37,9 +30,10 @@
  * Binance Integration
  */
 const TRADES = JSON.parse(process.env.TRADES || null) || trades || [];
+const BINANCE_SECRET = process.env.BINANCE_SECRET || null;
 const BINANCE_KEY = process.env.BINANCE_KEY || null;
-const BINANCE_SECRET = process.env.BINANCE_SECRET || null;
-const binance = new BinanceAPI(BINANCE_KEY, BINANCE_SECRET);
+const BINANCE_TESTNET = process.env.BINANCE_TESTNET === "true" ? true : false;
+const binance = new BinanceAPI(BINANCE_TESTNET, BINANCE_KEY, BINANCE_SECRET);
 
 /**
  * Telegram Integration
@@ -116,7 +110,6 @@
 	}).join('\n');
 }
 
-<<<<<<< HEAD
 /**
  * Check if .env variables or config parameters are valids
  */
@@ -126,7 +119,7 @@
 		return false;
 	}
 
-	if (!TRADES || TRADES.length == 0) {
+	if (!TRADES || TRADES.length === 0) {
 		console.log(colors.red("No trades to perform, please update environment variables, .env file or trades.js file."));
 		return false;
 	}
@@ -170,30 +163,6 @@
 			console.log(colors.red("Invalid trade settings, skip this trade, please check environment variables, .env file or trades.js file"));
 			continue;
 		}
-=======
-async function connectivityCheck() {
-	const accountInfoRes = await binance.accountInfo();
-	if (accountInfoRes.msg) {
-		console.error(accountInfoRes);
-		throw new Error(accountInfoRes.msg);
-	}
-}
-
-// Loop through all the assets defined to buy in the config and schedule the cron jobs
-async function runBot() {
-	console.log(colors.magenta("Starting Binance DCA Bot"), colors.grey(`[${new Date().toLocaleString()}]`));
-
-	await telegram.sendMessage('🏁 *Binance DCA Bot Started*\n\n' +
-		`_Date:_ ${new Date().toLocaleString()}\n\n` +
-		'```\n' +
-		getBuyDetails(config.buy) +
-		'```');
-
-	await connectivityCheck();
-
-	for (const coin of config.buy) {
-		const { schedule, asset, currency, quantity, quoteOrderQty } = coin;
->>>>>>> 27861616
 
 		if (quantity && quoteOrderQty) {
 			throw new Error(`Error: You can not have both quantity and quoteOrderQty options at the same time.`);
@@ -213,14 +182,11 @@
 			cron.scheduleJob(schedule, async () => await placeOrder(trade));
 		}
 	}
-<<<<<<< HEAD
 	await telegram.sendMessage('🏁 *Binance DCA Bot Started*\n\n' +
 		`_Date:_ ${new Date().toLocaleString()}\n\n` +
 		'```\n' +
 		getBuyDetails(TRADES) +
 		'```');
-=======
->>>>>>> 27861616
 }
 
-await runBot();
+await runBot();