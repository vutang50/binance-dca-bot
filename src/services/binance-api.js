--- conflicted
+++ resolved
@@ -119,10 +119,7 @@
 	}
 
 	/**
-<<<<<<< HEAD
 	 * Get order details
-=======
->>>>>>> 27861616
 	 * @param asset
 	 * @param currency
 	 * @param {object} order
@@ -141,4 +138,4 @@
 			fills: order.fills.map(({ price, qty, commission, commissionAsset }) => `💰 ${parseFloat(qty)} ${asset} x ${parseFloat(price)} ${currency} (fee: ${parseFloat(commission)} ${commissionAsset})`)
 		}
 	}
-}
+}