![Binance DCA Bot Banner](/banner.jpg)

# Binance DCA (Dollar-Cost-Averaging) Bot

This bot allows you to sit back and relax while it automatically invests in cryptocurrency on the Binance exchange for you. The bot allows you to set up recurring buys for any cryptocurrency supported on the exchange at any interval you want. Both fiat to crypto and crypto to crypto purchases supported.

![Binance DCA Bot Demo](/demo.gif)

<<<<<<< HEAD
---
## v2.0.0 breaking changes

Version `2.0.0` drops supports to `config.js` configuration file in favor of `.env` file or Environment Variables.
New `trades.js` now supports all the required settings to perform crypto trades (same format as before), separating sensitive data (api keys, connection strings, emails) from the non-sensitive one (crypto pairs).
All other settings (API/Telegram/SendGrid/MongoDB/...) needs to be set using Environment Varaibles or `.env` file.

---
## Contents

- [Binance DCA (Dollar-Cost-Averaging) Bot](#binance-dca-dollar-cost-averaging-bot)
  - [v2.0.0 breaking changes](#v200-breaking-changes)
  - [Contents](#contents)
  - [Setup](#setup)
    - [Generate API keys](#generate-api-keys)
    - [Create the project](#create-the-project)
  - [Configure the bot](#configure-the-bot)
    - [Trades.js file](#tradesjs-file)
      - [Trades object](#trades-object)
    - [Environment Variables (.env)](#environment-variables-env)
  - [Running the bot](#running-the-bot)
  - [Deployment](#deployment)
  - [Automating fiat deposits to Binance](#automating-fiat-deposits-to-binance)
  - [Donations](#donations)
  - [TODO list](#todo-list)
  - [Disclaimer](#disclaimer)
  - [License](#license)
=======
## Contents
- [Setup](#setup)
  - [Generate API keys](#generate-api-keys)
  - [Create the project](#create-the-project)
- [Configure the bot](#configure-the-bot)
  - [config.js file](#configjs)
  - [Configuration options](#configuration-options)
- [Running the bot](#running-the-bot)
- [Deployment](#deployment)
- [Automating fiat deposits to Binance](#automating-fiat-deposits-to-binance)
- [Donations](#donations)
- [TODO list](#todo-list)
- [Disclaimer](#disclaimer)
- [License](#license)
>>>>>>> 27861616

## Setup

### Generate API keys

[Create a new API key on Binance](https://www.binance.com/en/support/faq/360002502072). You should select **Enable Reading** and **Enable Spot & Margin Trading** for the restrictions.

### Create the project

[Node.js](https://nodejs.org) v13 or higher required.

```bash
git clone https://github.com/lukeliasi/binance-dca-bot.git
cd binance-dca-bot
npm install
```

## Configure the bot

<<<<<<< HEAD
All the required settings needs to be set using Environment Variables or `.env` file.
Rename the `env.example` to `.env` file for a quick bootstrap.
=======
API keys can be configured both on the `config.js` and in the `environment variables` (.env).

Asset pairs **must** be configured only in the `config.js` file.

### Config.js file

Create a `config.js` file in the root, you can copy the example template:

`cp config.example.js config.js`

Fill out each part of the config.js adding your Binance API keys and set up the buys.

### Configuration options

**NB:** environment variable have priority over config.js values

#### Config.js
>>>>>>> 27861616

### Trades.js file

Configure the `trades.js` file in the root, you can uncomment and edit the provided example file.

**NB:** you may also define trades as an Environment Variables (see below)

#### Trades object

| Parameter                     | Description                                                                                                                                                                                                                                                              |
| ----------------------------- | ------------------------------------------------------------------------------------------------------------------------------------------------------------------------------------------------------------------------------------------------------------------------ |
| `asset`                       | The asset you want to buy                                                                                                                                                                                                                                                |
| `currency`                    | The currency you want to use to buy the asset. E.g: "USD", "GBP", "BTC" etc...                                                                                                                                                                                           |
| `quoteOrderQty` or `quantity` | Use `quoteOrderQty` for the amount you want to spend/invest or alternatively you can set `quantity` to buy a set amount of the asset regardless of price. Note [Binance trading rules](https://www.binance.com/en/trade-rule) pairs have minimum and maximum order sizes |
| `schedule`                    | A cron expression to set when the buy order should execute for this asset. See [Crontab.guru](https://crontab.guru/) for help setting up schedules. You can omit this `schedule` parameter and the buy order will execute immediately                                    |

<<<<<<< HEAD

### Environment Variables (.env)

**NB:** `TRADES` environment variable has priority over the `trades.js` file values.

These are all the supported settings:

| Name             | Description                                                                                  |           Required            |
| ---------------- | -------------------------------------------------------------------------------------------- | :---------------------------: |
| BINANCE_KEY      | Your Binance API Key                                                                         |              YES              |
| BINANCE_SECRET   | Your Binance API Secret                                                                      |              YES              |
| BINANCE_TESTNET  | Set to true if you would like to connect to the Binance Testnet API                          |              NO               |
| SENDGRID_SECRET  | SendGrid API key for the bot to send you email notifications when buy orders are executed    |              NO               |
| SENDGRID_FROM    | If using SendGrid notifications this is the sender email address                             |              NO               |
| SENDGRID_TO      | If using SendGrid notifications this is the recipient email address                          |              NO               |
| TELEGRAM_TOKEN   | If using Telegram notifications this value is the BotFather's generated token                |              NO               |
| TELEGRAM_CHAT_ID | If using Telegram notifications this value is the chat identifier to which send notification |              NO               |
| MONGODB_URI      | If using MongoDb Atlas this is the connection string                                         |              NO               |
| TRADES           | This is the stringified version of the `trades.js` file content                              | ONLY IF NOT USING `trades.js` |

=======
>>>>>>> 27861616
## Running the bot

Use this command to start the bot: `npm run start`. The program must stay running, and it will execute the buy orders at the defined schedules using cron jobs.

## Deployment

<<<<<<< HEAD
Consider running the bot in the cloud, so you do not need to run the bot constantly on your machine.

Some options:

- [Vultr](https://www.vultr.com/?ref=8944587-8H) - $100 free credit using link
- [Digital Ocean](https://m.do.co/c/4f3661af7d87) - $100 free credit using link
- [Linode](https://www.linode.com/)
- [Heroku](https://www.heroku.com/)
=======
Consider running the bot in the cloud, so you do not need to run the bot constantly on your machine. 

Some options:
- [Vultr](https://www.vultr.com/?ref=8944587-8H) - $100 free credit using link
- [Digital Ocean](https://m.do.co/c/4f3661af7d87) - $100 free credit using link
- [Linode](https://www.linode.com/)
>>>>>>> 27861616

You will want to use [PM2](https://github.com/Unitech/pm2) process manager or similar on the server which keeps the bot running and can restart the bot automatically if the server or program crashes.

Remember the remote server may be in a different timezone to you, run the command `date` to see the servers timezone to configure your cron accordingly.

**NB:** If you are using Heroku, the free tier is enough for this bot. Please consider to use [Kaffeine](https://kaffeine.herokuapp.com/) to keep the bot awake.

## Automating fiat deposits to Binance

For further automation you can deposit funds into your Binance account automatically via bank transfer. Simply initiate a fiat deposit (bank transfer) via the Binance website and note down the bank details you need to pay to. The reference code and other details never change, so you can set up a standing order with your bank to automatically transfer money to Binance on a schedule with these details.

As an exmaple, you could set up a standing order to deposit to Binance the day after you get paid, and then configure the bot to purchase your crypto the following day.

## Donations

If you found this project helpful and would like to support me, you can donate to one of the following crypto addresses:

- **BTC**: 1LeisHRv4yLyzQg6M79f48ej9cnkruh6WH
- **ETH**: 0x804d2f31cc49a68011271b1d56884d0efa9e9ce9
- **DOGE**: DBa2UFwonN4QcunXY8Thev9oCxMkDrr9rm
- **XRP**: rEb8TK3gBgk5auZkwc6sHnwrGVJH8DuaLh tag: 101391719
- **USDT**: 0x804d2f31cc49a68011271b1d56884d0efa9e9ce9

## TODO list

- [ ] Write tests
- [ ] Standardised messaging across all notification/storage platforms, email, terminal/cli, Mongo, Telegram etc...

## TODO list
- [ ] Write tests

## Disclaimer

Use at your own risk. I am not liable for how you use the bot.

## License

[MIT License](http://opensource.org/licenses/MIT)<|MERGE_RESOLUTION|>--- conflicted
+++ resolved
@@ -6,7 +6,6 @@
 
 ![Binance DCA Bot Demo](/demo.gif)
 
-<<<<<<< HEAD
 ---
 ## v2.0.0 breaking changes
 
@@ -34,22 +33,6 @@
   - [TODO list](#todo-list)
   - [Disclaimer](#disclaimer)
   - [License](#license)
-=======
-## Contents
-- [Setup](#setup)
-  - [Generate API keys](#generate-api-keys)
-  - [Create the project](#create-the-project)
-- [Configure the bot](#configure-the-bot)
-  - [config.js file](#configjs)
-  - [Configuration options](#configuration-options)
-- [Running the bot](#running-the-bot)
-- [Deployment](#deployment)
-- [Automating fiat deposits to Binance](#automating-fiat-deposits-to-binance)
-- [Donations](#donations)
-- [TODO list](#todo-list)
-- [Disclaimer](#disclaimer)
-- [License](#license)
->>>>>>> 27861616
 
 ## Setup
 
@@ -69,28 +52,8 @@
 
 ## Configure the bot
 
-<<<<<<< HEAD
 All the required settings needs to be set using Environment Variables or `.env` file.
 Rename the `env.example` to `.env` file for a quick bootstrap.
-=======
-API keys can be configured both on the `config.js` and in the `environment variables` (.env).
-
-Asset pairs **must** be configured only in the `config.js` file.
-
-### Config.js file
-
-Create a `config.js` file in the root, you can copy the example template:
-
-`cp config.example.js config.js`
-
-Fill out each part of the config.js adding your Binance API keys and set up the buys.
-
-### Configuration options
-
-**NB:** environment variable have priority over config.js values
-
-#### Config.js
->>>>>>> 27861616
 
 ### Trades.js file
 
@@ -107,7 +70,6 @@
 | `quoteOrderQty` or `quantity` | Use `quoteOrderQty` for the amount you want to spend/invest or alternatively you can set `quantity` to buy a set amount of the asset regardless of price. Note [Binance trading rules](https://www.binance.com/en/trade-rule) pairs have minimum and maximum order sizes |
 | `schedule`                    | A cron expression to set when the buy order should execute for this asset. See [Crontab.guru](https://crontab.guru/) for help setting up schedules. You can omit this `schedule` parameter and the buy order will execute immediately                                    |
 
-<<<<<<< HEAD
 
 ### Environment Variables (.env)
 
@@ -128,15 +90,12 @@
 | MONGODB_URI      | If using MongoDb Atlas this is the connection string                                         |              NO               |
 | TRADES           | This is the stringified version of the `trades.js` file content                              | ONLY IF NOT USING `trades.js` |
 
-=======
->>>>>>> 27861616
 ## Running the bot
 
 Use this command to start the bot: `npm run start`. The program must stay running, and it will execute the buy orders at the defined schedules using cron jobs.
 
 ## Deployment
 
-<<<<<<< HEAD
 Consider running the bot in the cloud, so you do not need to run the bot constantly on your machine.
 
 Some options:
@@ -145,14 +104,6 @@
 - [Digital Ocean](https://m.do.co/c/4f3661af7d87) - $100 free credit using link
 - [Linode](https://www.linode.com/)
 - [Heroku](https://www.heroku.com/)
-=======
-Consider running the bot in the cloud, so you do not need to run the bot constantly on your machine. 
-
-Some options:
-- [Vultr](https://www.vultr.com/?ref=8944587-8H) - $100 free credit using link
-- [Digital Ocean](https://m.do.co/c/4f3661af7d87) - $100 free credit using link
-- [Linode](https://www.linode.com/)
->>>>>>> 27861616
 
 You will want to use [PM2](https://github.com/Unitech/pm2) process manager or similar on the server which keeps the bot running and can restart the bot automatically if the server or program crashes.
 
@@ -177,12 +128,8 @@
 - **USDT**: 0x804d2f31cc49a68011271b1d56884d0efa9e9ce9
 
 ## TODO list
-
 - [ ] Write tests
 - [ ] Standardised messaging across all notification/storage platforms, email, terminal/cli, Mongo, Telegram etc...
-
-## TODO list
-- [ ] Write tests
 
 ## Disclaimer
 
